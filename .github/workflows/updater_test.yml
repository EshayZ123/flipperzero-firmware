name: 'Updater test'

on:
  pull_request:

env:
  TARGETS: f7
  DEFAULT_TARGET: f7
  FBT_TOOLCHAIN_PATH: /opt

jobs:
  test_updater_on_bench:
    runs-on: [self-hosted, FlipperZeroUpdaterTest]
    steps:
      - name: 'Wipe workspace'
        run: find ./ -mount -maxdepth 1 -exec rm -rf {} \; 

      - name: Checkout code
        uses: actions/checkout@v3
        with:
          fetch-depth: 1
          submodules: false          
          ref: ${{ github.event.pull_request.head.sha }}

      - name: 'Get flipper from device manager (mock)'
        id: device
        run: |
          echo "flipper=Rekigyn" >> $GITHUB_OUTPUT
          echo "stlink=0F020D026415303030303032" >> $GITHUB_OUTPUT

      - name: 'Flashing target firmware'
        id: first_full_flash
        run: |
          source scripts/toolchain/fbtenv.sh
          ./fbt flash_usb_full PORT=${{steps.device.outputs.flipper}} FORCE=1
          python3 scripts/testing/await_flipper.py ${{steps.device.outputs.flipper}}

      - name: 'Validating updater'
        id: second_full_flash
        if: success()
        run: |
          source scripts/toolchain/fbtenv.sh
          ./fbt flash_usb PORT=${{steps.device.outputs.flipper}} FORCE=1
          python3 scripts/testing/await_flipper.py ${{steps.device.outputs.flipper}}

      - name: 'Get last release tag'
        id: release_tag
        if: failure()
        run: |
          echo "tag=$(git tag -l --sort=-version:refname | grep -v "rc\|RC" | head -1)" >> $GITHUB_OUTPUT

<<<<<<< HEAD
      - name: 'Decontaminate previous build leftovers'
        run: |
          if [ -d .git ]; then
            git submodule status || (
              git ls-files --stage | egrep '^160000' | awk '{print $4}' | while read submodule
              do
                git rm -rf --cached "$submodule"
              done
            )
          fi
=======
      - name: 'Wipe workspace'
        run: find ./ -mount -maxdepth 1 -exec rm -rf {} \; 
>>>>>>> 973287b0

      - name: 'Checkout latest release'
        uses: actions/checkout@v3
        if: failure()
        with:
          fetch-depth: 1
          ref: ${{ steps.release_tag.outputs.tag }}

      - name: 'Flash last release'
        if: failure()
        run: |
          ./fbt flash OPENOCD_ADAPTER_SERIAL=${{steps.device.outputs.stlink}} FORCE=1

      - name: 'Wait for flipper and format ext'
        if: failure()
        run: |
          source scripts/toolchain/fbtenv.sh
          python3 scripts/testing/await_flipper.py ${{steps.device.outputs.flipper}}
          python3 scripts/storage.py -p ${{steps.device.outputs.flipper}} format_ext<|MERGE_RESOLUTION|>--- conflicted
+++ resolved
@@ -49,21 +49,8 @@
         run: |
           echo "tag=$(git tag -l --sort=-version:refname | grep -v "rc\|RC" | head -1)" >> $GITHUB_OUTPUT
 
-<<<<<<< HEAD
-      - name: 'Decontaminate previous build leftovers'
-        run: |
-          if [ -d .git ]; then
-            git submodule status || (
-              git ls-files --stage | egrep '^160000' | awk '{print $4}' | while read submodule
-              do
-                git rm -rf --cached "$submodule"
-              done
-            )
-          fi
-=======
       - name: 'Wipe workspace'
         run: find ./ -mount -maxdepth 1 -exec rm -rf {} \; 
->>>>>>> 973287b0
 
       - name: 'Checkout latest release'
         uses: actions/checkout@v3
