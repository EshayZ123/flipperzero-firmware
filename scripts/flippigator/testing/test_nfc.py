import os
import time

import allure
import pytest
from flippigator.case import BaseCase
from flippigator.flippigator import FlipperHEXKeyboard, FlipperTextKeyboard
from termcolor import colored

os.system("color")


@pytest.mark.nfc
class TestNfc(BaseCase):
    @pytest.mark.smoke
    async def test_nfc_menu(self, nav):
        """
        TODO: needs refactor
        """
        await nav.nfc.go_into()
        menu_ref = [
            "Read",
            "Detect Reader",
            "Saved",
            "Extra Actions",
            "Add Manually",
            "Debug",
        ]
        assert (
            await nav.get_menu_list(
                ref=nav.get_ref_from_list(menu_ref, nav.font_haxrcorp_4089, invert=1)
            )
            == menu_ref
        ), "NFC menu list differs from reference"

    @pytest.mark.smoke
    async def test_read(self, nav):
        await nav.nfc.go_into()
        await nav.go_to("Read")
        await nav.press_ok()
        state = await nav.get_current_state()
        assert "ReadingNFC" in state, "NFC Reading failed"
        await nav.go_to_main_screen()

    '''
    def test_read_ref_card(self, nav):
        with allure.step("Go to NFC"):
            nav.nfc.go_into()
        with allure.step("Read a card"):
            nav.go_to("Read")
            nav.press_ok()
            # key = cv.waitKey(550)
            nav.update_screen()
            state = nav.get_current_state()
            state = state[0]
            start_time = time.time()
            while "ReadingNFC" in state:
                print(colored("Reading", "yellow"))
                state = nav.get_current_state()
                if time.time() - start_time > 10:
                    break
            while "ReadingCardNFC" in state:
                print(colored("ReadingCardNFC", "yellow"))
                state = nav.get_current_state()
        """
        if self.navi.getCurrentState()[0] == 'AllInOneNFCRef':
            print(colored("NFC Reading passed", 'green'))
        else:
            print(colored("NFC Reading failed", 'red'))
        """
        state = nav.get_current_state()
        while "Mf Classic User Dict" in state:
            state = nav.get_current_state()
        state = nav.get_current_state()
        while "Mf Classic Flipper Dict" in state:
            nav.press_ok()
            state = nav.get_current_state()
        state = nav.get_current_state()
        while "SkipOk" in state:
            state = nav.get_current_state()
        state = nav.get_current_state()
        nav.press_right()
        menu = nav.get_menu_list()
        menu_ref = [
            "Save",
            "Emulate",
            "Info",
        ]

        nav.go_to("Save")
        nav.press_ok()
        key = FlipperTextKeyboard(nav)
        key.send("bench_nfc_0\n")
        state = nav.get_current_state()
        while not ("browser_Bench_nfc_0" in state):
            state = nav.get_current_state()
        nav.go_to_main_screen()
        nav.open_file("NFC", "Bench_nfc_0")
        nav.get_current_state()
        time.sleep(5)
        assert 0, "DELETE"
    '''

    @pytest.mark.smoke
    async def test_detect_reader(self, nav):
        await nav.nfc.go_into()
        await nav.go_to("Detect Reader")
        await nav.press_ok()
        state = await nav.get_current_state()
        assert "EmulatingDetectReader" in state, "Reader detection error"
        await nav.go_to_main_screen()

    @pytest.mark.smoke
    async def test_saved(self, nav):
        await nav.nfc.go_into()
        await nav.go_to("Saved")
        await nav.press_ok()
        state = await nav.get_current_state()
        assert "FileBrowserLevelUp" in state, "File browser in 'Saved' was not opened"

    @pytest.mark.smoke
    async def test_extra_actions(self, nav):
        await nav.nfc.go_into()

        with allure.step("Check Extra Actions"):
            await nav.go_to("Extra Actions")
            await nav.press_ok()
            menu_ref = [
                "Read Specific Card Type",
                "MIFARE Classic Keys",
                "Unlock NTAG/Ultralight",
                "Unlock SLIX-L",
            ]
            assert (
                await nav.get_menu_list(
                    ref=nav.get_ref_from_list(
                        menu_ref, nav.font_haxrcorp_4089, invert=1
                    )
                )
                == menu_ref
            ), "NFC Extra Actions list is wrong"

<<<<<<< HEAD
        with allure.step("MIFARE Classic Keys"):
            nav.go_to("MIFARE Classic Keys")
            nav.press_ok()
            state = nav.get_current_state()
=======
        with allure.step("Mifare Classic Keys"):
            await nav.go_to("Mifare Classic Keys")
            await nav.press_ok()
            state = await nav.get_current_state()
>>>>>>> 909a0c56
            assert (
                "Mifare Classic Keys Pict" in state
            ), "Can't find Mifare Classic Keys dict"
            await nav.press_back()

        with allure.step("Unlock NTAG/Ultralight"):
            await nav.go_to("Unlock NTAG/Ultralight")
            await nav.press_ok()
            menu_ref = [
                "Auth As Ameebo",
                "Auth As Xiaomi Air Purifier",
                "Enter Password Manually",
            ]
            assert (
                await nav.get_menu_list(
                    ref=nav.get_ref_from_list(
                        menu_ref, nav.font_haxrcorp_4089, invert=1
                    )
                )
                == menu_ref
            ), "NFC Extra Actions list is wrong"
            await nav.press_back()

    async def test_add_manually(self, nav):
        await nav.nfc.go_into()
        await nav.go_to("Add Manually")
        await nav.press_ok()
        menu_ref = [
            "NFC-A 7-bytes UID",
            "NFC-A 4-bytes UID",
            "MIFARE Ultralight",
            "MIFARE Ultralight EV1 11",
            "MIFARE Ultralight EV1 H11",
            "MIFARE Ultralight EV1 21",
            "MIFARE Ultralight EV1 H21",
            "NTAG203",
            "NTAG213",
            "NTAG215",
            "NTAG216",
            "NTAG I2C 1k",
            "NTAG I2C 2k",
            "NTAG I2C Plus 1k",
            "NTAG I2C Plus 2k",
            "MIFARE Mini",
            "MIFARE Classic 1k 4byte ...",
            "MIFARE Classic 1k 7byte ...",
            "MIFARE Classic 4k 4byte ...",
            "MIFARE Classic 4k 7byte ...",
        ]
        assert (
            await nav.get_menu_list(
                ref=nav.get_ref_from_list(menu_ref, nav.font_haxrcorp_4089, invert=1)
            )
            == menu_ref
        ), "NFC Add manually option list is wrong"

    @pytest.mark.smoke
    async def test_add_manually_smoke(self, nav):
        await nav.nfc.go_into()
        await nav.go_to("Add Manually")
        await nav.press_ok()
        menu_ref = [
            "NFC-A 7-bytes UID",
            "NFC-A 4-bytes UID",
            "MIFARE Ultralight",
            "MIFARE Ultralight EV1 11",
            "MIFARE Ultralight EV1 H11",
            "MIFARE Ultralight EV1 21",
            "MIFARE Ultralight EV1 H21",
            "NTAG203",
            "NTAG213",
            "NTAG215",
            "NTAG216",
            "NTAG I2C 1k",
            "NTAG I2C 2k",
            "NTAG I2C Plus 1k",
            "NTAG I2C Plus 2k",
            "MIFARE Mini",
            "MIFARE Classic 1k 4byte ...",
            "MIFARE Classic 1k 7byte ...",
            "MIFARE Classic 4k 4byte ...",
            "MIFARE Classic 4k 7byte ...",
        ]
        assert (
            await nav.get_menu_list(
                ref=nav.get_ref_from_list(menu_ref, nav.font_haxrcorp_4089, invert=1)
            )
            == menu_ref
        ), "NFC Add manually option list is wrong"

    async def test_debug(self, nav):
        await nav.nfc.go_into()
        await nav.go_to("Debug")
        await nav.press_ok()
        menu_ref = ["Field"]
        assert (
            await nav.get_menu_list(
                ref=nav.get_ref_from_list(menu_ref, nav.font_haxrcorp_4089, invert=1)
            )
            == menu_ref
        ), "NFC Debug options list is wrong"<|MERGE_RESOLUTION|>--- conflicted
+++ resolved
@@ -127,9 +127,8 @@
             await nav.press_ok()
             menu_ref = [
                 "Read Specific Card Type",
-                "MIFARE Classic Keys",
+                "Mifare Classic Keys",
                 "Unlock NTAG/Ultralight",
-                "Unlock SLIX-L",
             ]
             assert (
                 await nav.get_menu_list(
@@ -140,17 +139,10 @@
                 == menu_ref
             ), "NFC Extra Actions list is wrong"
 
-<<<<<<< HEAD
-        with allure.step("MIFARE Classic Keys"):
-            nav.go_to("MIFARE Classic Keys")
-            nav.press_ok()
-            state = nav.get_current_state()
-=======
         with allure.step("Mifare Classic Keys"):
             await nav.go_to("Mifare Classic Keys")
             await nav.press_ok()
             state = await nav.get_current_state()
->>>>>>> 909a0c56
             assert (
                 "Mifare Classic Keys Pict" in state
             ), "Can't find Mifare Classic Keys dict"
@@ -181,11 +173,11 @@
         menu_ref = [
             "NFC-A 7-bytes UID",
             "NFC-A 4-bytes UID",
-            "MIFARE Ultralight",
-            "MIFARE Ultralight EV1 11",
-            "MIFARE Ultralight EV1 H11",
-            "MIFARE Ultralight EV1 21",
-            "MIFARE Ultralight EV1 H21",
+            "Mifare Ultralight",
+            "Mifare Ultralight EV1 11",
+            "Mifare Ultralight EV1 H11",
+            "Mifare Ultralight EV1 21",
+            "Mifare Ultralight EV1 H21",
             "NTAG203",
             "NTAG213",
             "NTAG215",
@@ -194,11 +186,11 @@
             "NTAG I2C 2k",
             "NTAG I2C Plus 1k",
             "NTAG I2C Plus 2k",
-            "MIFARE Mini",
-            "MIFARE Classic 1k 4byte ...",
-            "MIFARE Classic 1k 7byte ...",
-            "MIFARE Classic 4k 4byte ...",
-            "MIFARE Classic 4k 7byte ...",
+            "Mifare Mini",
+            "Mifare Classic 1k 4byte UID",
+            "Mifare Classic 1k 7byte UID",
+            "Mifare Classic 4k 4byte UI...",
+            "Mifare Classic 4k 7byte UI...",
         ]
         assert (
             await nav.get_menu_list(
@@ -215,11 +207,11 @@
         menu_ref = [
             "NFC-A 7-bytes UID",
             "NFC-A 4-bytes UID",
-            "MIFARE Ultralight",
-            "MIFARE Ultralight EV1 11",
-            "MIFARE Ultralight EV1 H11",
-            "MIFARE Ultralight EV1 21",
-            "MIFARE Ultralight EV1 H21",
+            "Mifare Ultralight",
+            "Mifare Ultralight EV1 11",
+            "Mifare Ultralight EV1 H11",
+            "Mifare Ultralight EV1 21",
+            "Mifare Ultralight EV1 H21",
             "NTAG203",
             "NTAG213",
             "NTAG215",
@@ -228,11 +220,11 @@
             "NTAG I2C 2k",
             "NTAG I2C Plus 1k",
             "NTAG I2C Plus 2k",
-            "MIFARE Mini",
-            "MIFARE Classic 1k 4byte ...",
-            "MIFARE Classic 1k 7byte ...",
-            "MIFARE Classic 4k 4byte ...",
-            "MIFARE Classic 4k 7byte ...",
+            "Mifare Mini",
+            "Mifare Classic 1k 4byte UID",
+            "Mifare Classic 1k 7byte UID",
+            "Mifare Classic 4k 4byte UI...",
+            "Mifare Classic 4k 7byte UI...",
         ]
         assert (
             await nav.get_menu_list(
