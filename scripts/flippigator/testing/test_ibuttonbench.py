import os
import time

import allure
import pytest
from flippigator.case import BaseCase
from flippigator.flippigator import FlipperHEXKeyboard, FlipperTextKeyboard

os.system("color")


@pytest.mark.bench_ibutton_ir
class TestIbuttonBench(BaseCase):
    async def test_cyfral(self, nav_reader, nav_key, relay):
        print("Test start")
        print("Relay reset: ",end = '')
        relay.reset()
        print("Done")
        with allure.step("Choosing Cyfral key"):
            print("Set key: ",end = '')
            relay.set_key(9)
            print("Done")
        with allure.step("Choosing flipper reader"):
            print("Set reader: ",end = '')
            relay.set_reader(3)
            print("Done")
        print("Alure")
        with allure.step("Emulating key on key_flipper"):
            print("Try to open file: ",end = '')
            if await nav_key.open_file("iButton", "BI0") == -1:
                print("Done")
                await nav_key.ibutton.go_into()
                await nav_key.go_to("Add Manually")
                await nav_key.press_ok()
                await nav_key.go_to("Cyfral Cyfral")
                await nav_key.press_ok()
                key = FlipperHEXKeyboard(nav_key)
                await key.send("D109")
                time.sleep(0.1)
                key = FlipperTextKeyboard(nav_key)
                await key.send("bI0")
                state = await nav_key.get_current_state()
                while "Saved!" in state:
                    state = await nav_key.get_current_state()
                await nav_key.go_to_main_screen()
                await nav_key.open_file("iButton", "BI0")
        print("allure done")
        with allure.step("Reading original key by reader_flipper"):
<<<<<<< HEAD
            await nav_reader.ibutton.go_into()
            await nav_reader.go_to("Read")
            await nav_reader.press_ok()
=======
            relay.set_reader(0)
            nav_reader.ibutton.go_into()
            nav_reader.go_to("Read")
            relay.set_reader(3)
            nav_reader.press_ok()
>>>>>>> 94438196

            assert (
                await nav_reader.wait_for_state("key_Cyfral_bench", timeout=5) == 0
            ), "Reading reference key failed"

        with allure.step("Reading emulated key by reader_flipper"):
            relay.set_key(8)
            time.sleep(0.1)
            await nav_reader.press_left()
            await nav_reader.press_left()

            assert (
                await nav_reader.wait_for_state("key_Cyfral_bench", timeout=5) == 0
            ), "Reading emulated key failed"

        with allure.step("Cheking key menu"):
            await nav_reader.press_right()
            menu_ref = [
                "Save",
                "Emulate",
            ]
            assert (
                await nav_reader.get_menu_list(
                    ref=nav_reader.get_ref_from_list(
                        menu_ref, nav_reader.font_haxrcorp_4089, invert=1
                    )
                )
                == menu_ref
            ), "Key actions menu is wrong"
        relay.reset()

    async def test_metakom(self, nav_reader, nav_key, relay):
        relay.reset()
        with allure.step("Choosing Cyfral key"):
            relay.set_key(10)
        with allure.step("Choosing flipper reader"):
            relay.set_reader(3)
        with allure.step("Emulating key on key_flipper"):
            if await nav_key.open_file("iButton", "BI1") == -1:
                await nav_key.ibutton.go_into()
                await nav_key.go_to("Read")
                relay.set_reader(2)
                await nav_key.press_ok()
                assert (
                    await nav_key.wait_for_state("key_Metakom_bench", timeout=5) == 0
                ), "No reference key"
                time.sleep(0.1)
                await nav_key.press_right()
                await nav_key.go_to("Save")
                await nav_key.press_ok()
                key = FlipperTextKeyboard(nav_key)
                await key.send("bI1")
                state = await nav_key.get_current_state()
                while "Saved!" in state:
                    state = await nav_key.get_current_state()
                await nav_key.go_to_main_screen()
                relay.set_reader(3)
                assert await nav_key.open_file("iButton", "BI1") == 0, "File not found"
        with allure.step("Reading original key by reader_flipper"):
<<<<<<< HEAD
            await nav_reader.ibutton.go_into()
            await nav_reader.go_to("Read")
            await nav_reader.press_ok()
=======
            relay.set_reader(0)
            nav_reader.ibutton.go_into()
            nav_reader.go_to("Read")
            relay.set_reader(3)
            nav_reader.press_ok()
>>>>>>> 94438196
            assert (
                await nav_reader.wait_for_state("key_Metakom_bench", timeout=5) == 0
            ), "Reading reference key failed"
        with allure.step("Reading emulated key by reader_flipper"):
            relay.set_key(8)
            time.sleep(0.1)
            await nav_reader.press_left()
            await nav_reader.press_left()
            assert (
                await nav_reader.wait_for_state("key_Metakom_bench", timeout=5) == 0
            ), "Reading emulated key failed"
        with allure.step("Cheking key menu"):
            await nav_reader.press_right()
            menu_ref = [
                "Save",
                "Emulate",
            ]
            assert (
                await nav_reader.get_menu_list(
                    ref=nav_reader.get_ref_from_list(
                        menu_ref, nav_reader.font_haxrcorp_4089, invert=1
                    )
                )
                == menu_ref
            ), "Key actions menu is wrong"
        relay.reset()

    async def test_ds1992(self, nav_reader, nav_key, relay):
        relay.reset()
        with allure.step("Choosing Metakom key"):
            relay.set_key(12)
        with allure.step("Choosing flipper reader"):
            relay.set_reader(3)
        with allure.step("Emulating key on key_flipper"):
            if await nav_key.open_file("iButton", "BI2") == -1:
                await nav_key.ibutton.go_into()
                await nav_key.go_to("Read")
                relay.set_reader(2)
                await nav_key.press_ok()
                assert (
                    await nav_key.wait_for_state("key_DS1992_bench", timeout=5) == 0
                ), "No reference key"
                time.sleep(0.1)
                await nav_key.press_right()
                await nav_key.go_to("Save")
                await nav_key.press_ok()
                key = FlipperTextKeyboard(nav_key)
                await key.send("bI2")
                state = await nav_key.get_current_state()
                while "Saved!" in state:
                    state = await nav_key.get_current_state()
                await nav_key.go_to_main_screen()
                relay.set_reader(3)
                assert await nav_key.open_file("iButton", "BI2") == 0, "File not found"
        with allure.step("Reading original key by reader_flipper"):
<<<<<<< HEAD
            await nav_reader.ibutton.go_into()
            await nav_reader.go_to("Read")
            await nav_reader.press_ok()
=======
            relay.set_reader(0)
            nav_reader.ibutton.go_into()
            nav_reader.go_to("Read")
            relay.set_reader(3)
            nav_reader.press_ok()
>>>>>>> 94438196
            assert (
                await nav_reader.wait_for_state("key_DS1992_bench", timeout=5) == 0
            ), "Reading reference key failed"
        with allure.step("Reading emulated key by reader_flipper"):
            relay.set_key(8)
            time.sleep(0.1)
            await nav_reader.press_left()
            await nav_reader.press_left()
            assert (
                await nav_reader.wait_for_state("key_DS1992_bench", timeout=5) == 0
            ), "Reading emulated key failed"
        with allure.step("Cheking key menu"):
            await nav_reader.press_right()
            menu_ref = [
                "Save",
                "Emulate",
                "Write ID",
                "Full Write on Same Type",
                "Data info",
            ]
            assert (
                await nav_reader.get_menu_list(
                    ref=nav_reader.get_ref_from_list(
                        menu_ref, nav_reader.font_haxrcorp_4089, invert=1
                    )
                )
                == menu_ref
            ), "Key actions menu is wrong"
        relay.reset()

    async def test_ds1996(self, nav_reader, nav_key, relay):
        relay.reset()
        with allure.step("Choosing Metakom key"):
            relay.set_key(13)
        with allure.step("Choosing flipper reader"):
            relay.set_reader(3)
        with allure.step("Emulating key on key_flipper"):
            if await nav_key.open_file("iButton", "BI3") == -1:
                await nav_key.ibutton.go_into()
                await nav_key.go_to("Read")
                relay.set_reader(2)
                await nav_key.press_ok()
                assert (
                    await nav_key.wait_for_state("key_DS1996_bench", timeout=5) == 0
                ), "No reference key"
                time.sleep(0.1)
                await nav_key.press_right()
                await nav_key.go_to("Save")
                await nav_key.press_ok()
                key = FlipperTextKeyboard(nav_key)
                await key.send("bI3")
                state = await nav_key.get_current_state()
                while "Saved!" in state:
                    state = await nav_key.get_current_state()
                await nav_key.go_to_main_screen()
                relay.set_reader(3)
                assert await nav_key.open_file("iButton", "BI3") == 0, "File not found"
        with allure.step("Reading original key by reader_flipper"):
<<<<<<< HEAD
            await nav_reader.ibutton.go_into()
            await nav_reader.go_to("Read")
            await nav_reader.press_ok()
=======
            relay.set_reader(0)
            nav_reader.ibutton.go_into()
            nav_reader.go_to("Read")
            relay.set_reader(3)
            nav_reader.press_ok()
>>>>>>> 94438196
            assert (
                await nav_reader.wait_for_state("key_DS1996_bench", timeout=5) == 0
            ), "Reading reference key failed"
        with allure.step("Reading emulated key by reader_flipper"):
            relay.set_key(8)
            time.sleep(0.1)
            await nav_reader.press_left()
            await nav_reader.press_left()
            assert (
                await nav_reader.wait_for_state("key_DS1996_bench", timeout=5) == 0
            ), "Reading emulated key failed"
        with allure.step("Cheking key menu"):
            await nav_reader.press_right()
            menu_ref = [
                "Save",
                "Emulate",
                "Full Write on Same Type",
                "Data Info",
            ]
            assert (
                await nav_reader.get_menu_list(
                    ref=nav_reader.get_ref_from_list(
                        menu_ref, nav_reader.font_haxrcorp_4089, invert=1
                    )
                )
                == menu_ref
            ), "Key actions menu is wrong"
        relay.reset()

    async def test_ds1971(self, nav_reader, nav_key, relay):
        relay.reset()
        with allure.step("Choosing Metakom key"):
            relay.set_key(14)
        with allure.step("Choosing flipper reader"):
            relay.set_reader(3)
        with allure.step("Emulating key on key_flipper"):
            if await nav_key.open_file("iButton", "BI4") == -1:
                await nav_key.ibutton.go_into()
                await nav_key.go_to("Read")
                relay.set_reader(2)
                await nav_key.press_ok()
                assert (
                    await nav_key.wait_for_state("key_DS1971_bench", timeout=5) == 0
                ), "No reference key"
                time.sleep(0.1)
                await nav_key.press_right()
                await nav_key.go_to("Save")
                await nav_key.press_ok()
                key = FlipperTextKeyboard(nav_key)
                await key.send("bI4")
                state = await nav_key.get_current_state()
                while "Saved!" in state:
                    state = await nav_key.get_current_state()
                await nav_key.go_to_main_screen()
                relay.set_reader(3)
                assert await nav_key.open_file("iButton", "BI4") == 0, "File not found"
        with allure.step("Reading original key by reader_flipper"):
<<<<<<< HEAD
            await nav_reader.ibutton.go_into()
            await nav_reader.go_to("Read")
            await nav_reader.press_ok()
=======
            relay.set_reader(0)
            nav_reader.ibutton.go_into()
            nav_reader.go_to("Read")
            relay.set_reader(3)
            nav_reader.press_ok()
>>>>>>> 94438196
            assert (
                await nav_reader.wait_for_state("key_DS1971_bench", timeout=5) == 0
            ), "Reading reference key failed"
        with allure.step("Reading emulated key by reader_flipper"):
            relay.set_key(8)
            time.sleep(0.1)
            await nav_reader.press_left()
            await nav_reader.press_left()
            assert (
                await nav_reader.wait_for_state("key_DS1971_bench", timeout=5) == 0
            ), "Reading emulated key failed"
        with allure.step("Cheking key menu"):
            await nav_reader.press_right()
            menu_ref = [
                "Save",
                "Emulate",
                "Full Write on Same Type",
                "Data Info",
            ]
            assert (
                await nav_reader.get_menu_list(
                    ref=nav_reader.get_ref_from_list(
                        menu_ref, nav_reader.font_haxrcorp_4089, invert=1
                    )
                )
                == menu_ref
            ), "Key actions menu is wrong"
        relay.reset()<|MERGE_RESOLUTION|>--- conflicted
+++ resolved
@@ -11,201 +11,172 @@
 
 @pytest.mark.bench_ibutton_ir
 class TestIbuttonBench(BaseCase):
-    async def test_cyfral(self, nav_reader, nav_key, relay):
-        print("Test start")
-        print("Relay reset: ",end = '')
-        relay.reset()
-        print("Done")
+    def test_cyfral(self, nav_reader, nav_key, relay):
+        relay.reset()
         with allure.step("Choosing Cyfral key"):
-            print("Set key: ",end = '')
             relay.set_key(9)
-            print("Done")
-        with allure.step("Choosing flipper reader"):
-            print("Set reader: ",end = '')
-            relay.set_reader(3)
-            print("Done")
-        print("Alure")
-        with allure.step("Emulating key on key_flipper"):
-            print("Try to open file: ",end = '')
-            if await nav_key.open_file("iButton", "BI0") == -1:
-                print("Done")
-                await nav_key.ibutton.go_into()
-                await nav_key.go_to("Add Manually")
-                await nav_key.press_ok()
-                await nav_key.go_to("Cyfral Cyfral")
-                await nav_key.press_ok()
+        with allure.step("Choosing flipper reader"):
+            relay.set_reader(3)
+        with allure.step("Emulating key on key_flipper"):
+            if nav_key.open_file("iButton", "BI0") == -1:
+                nav_key.ibutton.go_into()
+                nav_key.go_to("Add Manually")
+                nav_key.press_ok()
+                nav_key.go_to("Cyfral Cyfral")
+                nav_key.press_ok()
                 key = FlipperHEXKeyboard(nav_key)
-                await key.send("D109")
-                time.sleep(0.1)
-                key = FlipperTextKeyboard(nav_key)
-                await key.send("bI0")
-                state = await nav_key.get_current_state()
-                while "Saved!" in state:
-                    state = await nav_key.get_current_state()
-                await nav_key.go_to_main_screen()
-                await nav_key.open_file("iButton", "BI0")
-        print("allure done")
-        with allure.step("Reading original key by reader_flipper"):
-<<<<<<< HEAD
-            await nav_reader.ibutton.go_into()
-            await nav_reader.go_to("Read")
-            await nav_reader.press_ok()
-=======
-            relay.set_reader(0)
-            nav_reader.ibutton.go_into()
-            nav_reader.go_to("Read")
-            relay.set_reader(3)
-            nav_reader.press_ok()
->>>>>>> 94438196
-
-            assert (
-                await nav_reader.wait_for_state("key_Cyfral_bench", timeout=5) == 0
-            ), "Reading reference key failed"
-
-        with allure.step("Reading emulated key by reader_flipper"):
-            relay.set_key(8)
-            time.sleep(0.1)
-            await nav_reader.press_left()
-            await nav_reader.press_left()
-
-            assert (
-                await nav_reader.wait_for_state("key_Cyfral_bench", timeout=5) == 0
-            ), "Reading emulated key failed"
-
-        with allure.step("Cheking key menu"):
-            await nav_reader.press_right()
-            menu_ref = [
-                "Save",
-                "Emulate",
-            ]
-            assert (
-                await nav_reader.get_menu_list(
-                    ref=nav_reader.get_ref_from_list(
-                        menu_ref, nav_reader.font_haxrcorp_4089, invert=1
-                    )
-                )
-                == menu_ref
-            ), "Key actions menu is wrong"
-        relay.reset()
-
-    async def test_metakom(self, nav_reader, nav_key, relay):
+                key.send("D109")
+                time.sleep(0.1)
+                key = FlipperTextKeyboard(nav_key)
+                key.send("bI0")
+                state = nav_key.get_current_state()
+                while "Saved!" in state:
+                    state = nav_key.get_current_state()
+                nav_key.go_to_main_screen()
+                nav_key.open_file("iButton", "BI0")
+        with allure.step("Reading original key by reader_flipper"):
+            relay.set_reader(0)
+            nav_reader.ibutton.go_into()
+            nav_reader.go_to("Read")
+            relay.set_reader(3)
+            nav_reader.press_ok()
+
+            assert (
+                nav_reader.wait_for_state("key_Cyfral_bench", timeout=5) == 0
+            ), "Reading reference key failed"
+
+        with allure.step("Reading emulated key by reader_flipper"):
+            relay.set_key(8)
+            time.sleep(0.1)
+            nav_reader.press_left()
+            nav_reader.press_left()
+
+            assert (
+                nav_reader.wait_for_state("key_Cyfral_bench", timeout=5) == 0
+            ), "Reading emulated key failed"
+
+        with allure.step("Cheking key menu"):
+            nav_reader.press_right()
+            menu_ref = [
+                "Save",
+                "Emulate",
+            ]
+            assert (
+                nav_reader.get_menu_list(
+                    ref=nav_reader.get_ref_from_list(
+                        menu_ref, nav_reader.font_haxrcorp_4089, invert=1
+                    )
+                )
+                == menu_ref
+            ), "Key actions menu is wrong"
+        relay.reset()
+
+    def test_metakom(self, nav_reader, nav_key, relay):
         relay.reset()
         with allure.step("Choosing Cyfral key"):
             relay.set_key(10)
         with allure.step("Choosing flipper reader"):
             relay.set_reader(3)
         with allure.step("Emulating key on key_flipper"):
-            if await nav_key.open_file("iButton", "BI1") == -1:
-                await nav_key.ibutton.go_into()
-                await nav_key.go_to("Read")
+            if nav_key.open_file("iButton", "BI1") == -1:
+                nav_key.ibutton.go_into()
+                nav_key.go_to("Read")
                 relay.set_reader(2)
-                await nav_key.press_ok()
+                nav_key.press_ok()
                 assert (
-                    await nav_key.wait_for_state("key_Metakom_bench", timeout=5) == 0
+                    nav_key.wait_for_state("key_Metakom_bench", timeout=5) == 0
                 ), "No reference key"
                 time.sleep(0.1)
-                await nav_key.press_right()
-                await nav_key.go_to("Save")
-                await nav_key.press_ok()
-                key = FlipperTextKeyboard(nav_key)
-                await key.send("bI1")
-                state = await nav_key.get_current_state()
-                while "Saved!" in state:
-                    state = await nav_key.get_current_state()
-                await nav_key.go_to_main_screen()
+                nav_key.press_right()
+                nav_key.go_to("Save")
+                nav_key.press_ok()
+                key = FlipperTextKeyboard(nav_key)
+                key.send("bI1")
+                state = nav_key.get_current_state()
+                while "Saved!" in state:
+                    state = nav_key.get_current_state()
+                nav_key.go_to_main_screen()
                 relay.set_reader(3)
-                assert await nav_key.open_file("iButton", "BI1") == 0, "File not found"
-        with allure.step("Reading original key by reader_flipper"):
-<<<<<<< HEAD
-            await nav_reader.ibutton.go_into()
-            await nav_reader.go_to("Read")
-            await nav_reader.press_ok()
-=======
-            relay.set_reader(0)
-            nav_reader.ibutton.go_into()
-            nav_reader.go_to("Read")
-            relay.set_reader(3)
-            nav_reader.press_ok()
->>>>>>> 94438196
-            assert (
-                await nav_reader.wait_for_state("key_Metakom_bench", timeout=5) == 0
-            ), "Reading reference key failed"
-        with allure.step("Reading emulated key by reader_flipper"):
-            relay.set_key(8)
-            time.sleep(0.1)
-            await nav_reader.press_left()
-            await nav_reader.press_left()
-            assert (
-                await nav_reader.wait_for_state("key_Metakom_bench", timeout=5) == 0
-            ), "Reading emulated key failed"
-        with allure.step("Cheking key menu"):
-            await nav_reader.press_right()
-            menu_ref = [
-                "Save",
-                "Emulate",
-            ]
-            assert (
-                await nav_reader.get_menu_list(
-                    ref=nav_reader.get_ref_from_list(
-                        menu_ref, nav_reader.font_haxrcorp_4089, invert=1
-                    )
-                )
-                == menu_ref
-            ), "Key actions menu is wrong"
-        relay.reset()
-
-    async def test_ds1992(self, nav_reader, nav_key, relay):
+                assert nav_key.open_file("iButton", "BI1") == 0, "File not found"
+        with allure.step("Reading original key by reader_flipper"):
+            relay.set_reader(0)
+            nav_reader.ibutton.go_into()
+            nav_reader.go_to("Read")
+            relay.set_reader(3)
+            nav_reader.press_ok()
+            assert (
+                nav_reader.wait_for_state("key_Metakom_bench", timeout=5) == 0
+            ), "Reading reference key failed"
+        with allure.step("Reading emulated key by reader_flipper"):
+            relay.set_key(8)
+            time.sleep(0.1)
+            nav_reader.press_left()
+            nav_reader.press_left()
+            assert (
+                nav_reader.wait_for_state("key_Metakom_bench", timeout=5) == 0
+            ), "Reading emulated key failed"
+        with allure.step("Cheking key menu"):
+            nav_reader.press_right()
+            menu_ref = [
+                "Save",
+                "Emulate",
+            ]
+            assert (
+                nav_reader.get_menu_list(
+                    ref=nav_reader.get_ref_from_list(
+                        menu_ref, nav_reader.font_haxrcorp_4089, invert=1
+                    )
+                )
+                == menu_ref
+            ), "Key actions menu is wrong"
+        relay.reset()
+
+    def test_ds1992(self, nav_reader, nav_key, relay):
         relay.reset()
         with allure.step("Choosing Metakom key"):
             relay.set_key(12)
         with allure.step("Choosing flipper reader"):
             relay.set_reader(3)
         with allure.step("Emulating key on key_flipper"):
-            if await nav_key.open_file("iButton", "BI2") == -1:
-                await nav_key.ibutton.go_into()
-                await nav_key.go_to("Read")
+            if nav_key.open_file("iButton", "BI2") == -1:
+                nav_key.ibutton.go_into()
+                nav_key.go_to("Read")
                 relay.set_reader(2)
-                await nav_key.press_ok()
+                nav_key.press_ok()
                 assert (
-                    await nav_key.wait_for_state("key_DS1992_bench", timeout=5) == 0
+                    nav_key.wait_for_state("key_DS1992_bench", timeout=5) == 0
                 ), "No reference key"
                 time.sleep(0.1)
-                await nav_key.press_right()
-                await nav_key.go_to("Save")
-                await nav_key.press_ok()
-                key = FlipperTextKeyboard(nav_key)
-                await key.send("bI2")
-                state = await nav_key.get_current_state()
-                while "Saved!" in state:
-                    state = await nav_key.get_current_state()
-                await nav_key.go_to_main_screen()
+                nav_key.press_right()
+                nav_key.go_to("Save")
+                nav_key.press_ok()
+                key = FlipperTextKeyboard(nav_key)
+                key.send("bI2")
+                state = nav_key.get_current_state()
+                while "Saved!" in state:
+                    state = nav_key.get_current_state()
+                nav_key.go_to_main_screen()
                 relay.set_reader(3)
-                assert await nav_key.open_file("iButton", "BI2") == 0, "File not found"
-        with allure.step("Reading original key by reader_flipper"):
-<<<<<<< HEAD
-            await nav_reader.ibutton.go_into()
-            await nav_reader.go_to("Read")
-            await nav_reader.press_ok()
-=======
-            relay.set_reader(0)
-            nav_reader.ibutton.go_into()
-            nav_reader.go_to("Read")
-            relay.set_reader(3)
-            nav_reader.press_ok()
->>>>>>> 94438196
-            assert (
-                await nav_reader.wait_for_state("key_DS1992_bench", timeout=5) == 0
-            ), "Reading reference key failed"
-        with allure.step("Reading emulated key by reader_flipper"):
-            relay.set_key(8)
-            time.sleep(0.1)
-            await nav_reader.press_left()
-            await nav_reader.press_left()
-            assert (
-                await nav_reader.wait_for_state("key_DS1992_bench", timeout=5) == 0
-            ), "Reading emulated key failed"
-        with allure.step("Cheking key menu"):
-            await nav_reader.press_right()
+                assert nav_key.open_file("iButton", "BI2") == 0, "File not found"
+        with allure.step("Reading original key by reader_flipper"):
+            relay.set_reader(0)
+            nav_reader.ibutton.go_into()
+            nav_reader.go_to("Read")
+            relay.set_reader(3)
+            nav_reader.press_ok()
+            assert (
+                nav_reader.wait_for_state("key_DS1992_bench", timeout=5) == 0
+            ), "Reading reference key failed"
+        with allure.step("Reading emulated key by reader_flipper"):
+            relay.set_key(8)
+            time.sleep(0.1)
+            nav_reader.press_left()
+            nav_reader.press_left()
+            assert (
+                nav_reader.wait_for_state("key_DS1992_bench", timeout=5) == 0
+            ), "Reading emulated key failed"
+        with allure.step("Cheking key menu"):
+            nav_reader.press_right()
             menu_ref = [
                 "Save",
                 "Emulate",
@@ -214,67 +185,61 @@
                 "Data info",
             ]
             assert (
-                await nav_reader.get_menu_list(
-                    ref=nav_reader.get_ref_from_list(
-                        menu_ref, nav_reader.font_haxrcorp_4089, invert=1
-                    )
-                )
-                == menu_ref
-            ), "Key actions menu is wrong"
-        relay.reset()
-
-    async def test_ds1996(self, nav_reader, nav_key, relay):
+                nav_reader.get_menu_list(
+                    ref=nav_reader.get_ref_from_list(
+                        menu_ref, nav_reader.font_haxrcorp_4089, invert=1
+                    )
+                )
+                == menu_ref
+            ), "Key actions menu is wrong"
+        relay.reset()
+
+    def test_ds1996(self, nav_reader, nav_key, relay):
         relay.reset()
         with allure.step("Choosing Metakom key"):
             relay.set_key(13)
         with allure.step("Choosing flipper reader"):
             relay.set_reader(3)
         with allure.step("Emulating key on key_flipper"):
-            if await nav_key.open_file("iButton", "BI3") == -1:
-                await nav_key.ibutton.go_into()
-                await nav_key.go_to("Read")
+            if nav_key.open_file("iButton", "BI3") == -1:
+                nav_key.ibutton.go_into()
+                nav_key.go_to("Read")
                 relay.set_reader(2)
-                await nav_key.press_ok()
+                nav_key.press_ok()
                 assert (
-                    await nav_key.wait_for_state("key_DS1996_bench", timeout=5) == 0
+                    nav_key.wait_for_state("key_DS1996_bench", timeout=5) == 0
                 ), "No reference key"
                 time.sleep(0.1)
-                await nav_key.press_right()
-                await nav_key.go_to("Save")
-                await nav_key.press_ok()
-                key = FlipperTextKeyboard(nav_key)
-                await key.send("bI3")
-                state = await nav_key.get_current_state()
-                while "Saved!" in state:
-                    state = await nav_key.get_current_state()
-                await nav_key.go_to_main_screen()
+                nav_key.press_right()
+                nav_key.go_to("Save")
+                nav_key.press_ok()
+                key = FlipperTextKeyboard(nav_key)
+                key.send("bI3")
+                state = nav_key.get_current_state()
+                while "Saved!" in state:
+                    state = nav_key.get_current_state()
+                nav_key.go_to_main_screen()
                 relay.set_reader(3)
-                assert await nav_key.open_file("iButton", "BI3") == 0, "File not found"
-        with allure.step("Reading original key by reader_flipper"):
-<<<<<<< HEAD
-            await nav_reader.ibutton.go_into()
-            await nav_reader.go_to("Read")
-            await nav_reader.press_ok()
-=======
-            relay.set_reader(0)
-            nav_reader.ibutton.go_into()
-            nav_reader.go_to("Read")
-            relay.set_reader(3)
-            nav_reader.press_ok()
->>>>>>> 94438196
-            assert (
-                await nav_reader.wait_for_state("key_DS1996_bench", timeout=5) == 0
-            ), "Reading reference key failed"
-        with allure.step("Reading emulated key by reader_flipper"):
-            relay.set_key(8)
-            time.sleep(0.1)
-            await nav_reader.press_left()
-            await nav_reader.press_left()
-            assert (
-                await nav_reader.wait_for_state("key_DS1996_bench", timeout=5) == 0
-            ), "Reading emulated key failed"
-        with allure.step("Cheking key menu"):
-            await nav_reader.press_right()
+                assert nav_key.open_file("iButton", "BI3") == 0, "File not found"
+        with allure.step("Reading original key by reader_flipper"):
+            relay.set_reader(0)
+            nav_reader.ibutton.go_into()
+            nav_reader.go_to("Read")
+            relay.set_reader(3)
+            nav_reader.press_ok()
+            assert (
+                nav_reader.wait_for_state("key_DS1996_bench", timeout=5) == 0
+            ), "Reading reference key failed"
+        with allure.step("Reading emulated key by reader_flipper"):
+            relay.set_key(8)
+            time.sleep(0.1)
+            nav_reader.press_left()
+            nav_reader.press_left()
+            assert (
+                nav_reader.wait_for_state("key_DS1996_bench", timeout=5) == 0
+            ), "Reading emulated key failed"
+        with allure.step("Cheking key menu"):
+            nav_reader.press_right()
             menu_ref = [
                 "Save",
                 "Emulate",
@@ -282,67 +247,61 @@
                 "Data Info",
             ]
             assert (
-                await nav_reader.get_menu_list(
-                    ref=nav_reader.get_ref_from_list(
-                        menu_ref, nav_reader.font_haxrcorp_4089, invert=1
-                    )
-                )
-                == menu_ref
-            ), "Key actions menu is wrong"
-        relay.reset()
-
-    async def test_ds1971(self, nav_reader, nav_key, relay):
+                nav_reader.get_menu_list(
+                    ref=nav_reader.get_ref_from_list(
+                        menu_ref, nav_reader.font_haxrcorp_4089, invert=1
+                    )
+                )
+                == menu_ref
+            ), "Key actions menu is wrong"
+        relay.reset()
+
+    def test_ds1971(self, nav_reader, nav_key, relay):
         relay.reset()
         with allure.step("Choosing Metakom key"):
             relay.set_key(14)
         with allure.step("Choosing flipper reader"):
             relay.set_reader(3)
         with allure.step("Emulating key on key_flipper"):
-            if await nav_key.open_file("iButton", "BI4") == -1:
-                await nav_key.ibutton.go_into()
-                await nav_key.go_to("Read")
+            if nav_key.open_file("iButton", "BI4") == -1:
+                nav_key.ibutton.go_into()
+                nav_key.go_to("Read")
                 relay.set_reader(2)
-                await nav_key.press_ok()
+                nav_key.press_ok()
                 assert (
-                    await nav_key.wait_for_state("key_DS1971_bench", timeout=5) == 0
+                    nav_key.wait_for_state("key_DS1971_bench", timeout=5) == 0
                 ), "No reference key"
                 time.sleep(0.1)
-                await nav_key.press_right()
-                await nav_key.go_to("Save")
-                await nav_key.press_ok()
-                key = FlipperTextKeyboard(nav_key)
-                await key.send("bI4")
-                state = await nav_key.get_current_state()
-                while "Saved!" in state:
-                    state = await nav_key.get_current_state()
-                await nav_key.go_to_main_screen()
+                nav_key.press_right()
+                nav_key.go_to("Save")
+                nav_key.press_ok()
+                key = FlipperTextKeyboard(nav_key)
+                key.send("bI4")
+                state = nav_key.get_current_state()
+                while "Saved!" in state:
+                    state = nav_key.get_current_state()
+                nav_key.go_to_main_screen()
                 relay.set_reader(3)
-                assert await nav_key.open_file("iButton", "BI4") == 0, "File not found"
-        with allure.step("Reading original key by reader_flipper"):
-<<<<<<< HEAD
-            await nav_reader.ibutton.go_into()
-            await nav_reader.go_to("Read")
-            await nav_reader.press_ok()
-=======
-            relay.set_reader(0)
-            nav_reader.ibutton.go_into()
-            nav_reader.go_to("Read")
-            relay.set_reader(3)
-            nav_reader.press_ok()
->>>>>>> 94438196
-            assert (
-                await nav_reader.wait_for_state("key_DS1971_bench", timeout=5) == 0
-            ), "Reading reference key failed"
-        with allure.step("Reading emulated key by reader_flipper"):
-            relay.set_key(8)
-            time.sleep(0.1)
-            await nav_reader.press_left()
-            await nav_reader.press_left()
-            assert (
-                await nav_reader.wait_for_state("key_DS1971_bench", timeout=5) == 0
-            ), "Reading emulated key failed"
-        with allure.step("Cheking key menu"):
-            await nav_reader.press_right()
+                assert nav_key.open_file("iButton", "BI4") == 0, "File not found"
+        with allure.step("Reading original key by reader_flipper"):
+            relay.set_reader(0)
+            nav_reader.ibutton.go_into()
+            nav_reader.go_to("Read")
+            relay.set_reader(3)
+            nav_reader.press_ok()
+            assert (
+                nav_reader.wait_for_state("key_DS1971_bench", timeout=5) == 0
+            ), "Reading reference key failed"
+        with allure.step("Reading emulated key by reader_flipper"):
+            relay.set_key(8)
+            time.sleep(0.1)
+            nav_reader.press_left()
+            nav_reader.press_left()
+            assert (
+                nav_reader.wait_for_state("key_DS1971_bench", timeout=5) == 0
+            ), "Reading emulated key failed"
+        with allure.step("Cheking key menu"):
+            nav_reader.press_right()
             menu_ref = [
                 "Save",
                 "Emulate",
@@ -350,7 +309,7 @@
                 "Data Info",
             ]
             assert (
-                await nav_reader.get_menu_list(
+                nav_reader.get_menu_list(
                     ref=nav_reader.get_ref_from_list(
                         menu_ref, nav_reader.font_haxrcorp_4089, invert=1
                     )
