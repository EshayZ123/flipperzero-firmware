import os
import time

import allure
import pytest
from flippigator.case import BaseCase
from flippigator.flippigator import FlipperHEXKeyboard, FlipperTextKeyboard
from termcolor import colored

os.system("color")


@pytest.mark.bench_ibutton_ir
class TestInfraredBench(BaseCase):
    async def test_new_remote_and_universal_remotes(self, nav_reader, nav_key):
        with allure.step("Delete learned remote 'Remote' if possible"):
            await nav_reader.delete_file("Infrared", "Remote")
        with allure.step("Learn new remote on reader_flipper"):
            await nav_key.infrared.go_into()
            await nav_key.go_to("Universal Remotes")
            await nav_key.press_ok()
            await nav_key.go_to("TVs")
            await nav_key.press_ok()
            await nav_reader.infrared.go_into()
            await nav_reader.go_to("Learn New Remote")
            await nav_reader.press_ok()
            await nav_key.press_ok()
            assert (
                await nav_reader.wait_for_state("SaveRight") == 0
            ), "Infrared reading error while adding new remote"
            await nav_reader.press_right()
            await nav_reader.press_ok()
            assert (
                await nav_reader.wait_for_state("ir_SIRC_15_button") == 0
            ), "Error while saving first button in IR remote"
            if "status_ir_sending" in await nav_key.get_current_state():
                await nav_key.press_back()
        with allure.step("Adding another button in remote on reader_flipper"):
            await nav_reader.press_down()
            assert (
                "ir_add_button" in await nav_reader.get_current_state()
            ), "Error while starting adding new button to remote"
<<<<<<< HEAD
            nav_reader.press_ok()
            nav_key.press_back()
            nav_key.go_to("Audio Players")
            nav_key.press_ok()
            time.sleep(2)
            nav_key.press_ok()
=======
            await nav_reader.press_ok()
            await nav_key.press_back()
            await nav_key.go_to("Audio Players")
            await nav_key.press_ok()
            await nav_key.press_ok()
>>>>>>> 909a0c56
            assert (
                await nav_reader.wait_for_state("SaveRight") == 0
            ), "Infrared reading error while adding new remote"
            await nav_reader.press_right()
            await nav_reader.press_ok()
            await nav_reader.wait_for_state("ir_add_button")
            await nav_reader.press_up()
            assert (
                await nav_reader.wait_for_state("ir_NECe_ED12_button") == 0
            ), "Error while saving second button in IR remote"
            if "status_ir_sending" in await nav_key.get_current_state():
                await nav_key.press_back()
        with allure.step("Adding another button in remote on reader_flipper"):
            await nav_reader.press_down()
            assert (
                "ir_add_button" in await nav_reader.get_current_state()
            ), "Error while starting adding new button to remote"
<<<<<<< HEAD
            nav_reader.press_ok()
            nav_key.press_back()
            nav_key.go_to("Projectors")
            nav_key.press_ok()
            time.sleep(2)
            nav_key.press_ok()
=======
            await nav_reader.press_ok()
            await nav_key.press_back()
            await nav_key.go_to("Projectors")
            await nav_key.press_ok()
            await nav_key.press_ok()
>>>>>>> 909a0c56
            assert (
                await nav_reader.wait_for_state("SaveRight") == 0
            ), "Infrared reading error while adding new remote"
            await nav_reader.press_right()
            await nav_reader.press_ok()
            await nav_reader.wait_for_state("ir_add_button")
            await nav_reader.press_up()
            assert (
                await nav_reader.wait_for_state("ir_NEC_8A_button") == 0
            ), "Error while adding third button in IR remote"
            if "status_ir_sending" in await nav_key.get_current_state():
                await nav_key.press_back()
        with allure.step("Adding another button in remote on reader_flipper"):
            await nav_reader.press_down()
            assert (
                "ir_add_button" in await nav_reader.get_current_state()
            ), "Error while starting adding new button to remote"
<<<<<<< HEAD
            nav_reader.press_ok()
            nav_key.press_back()
            nav_key.go_to("Air Conditioners")
            nav_key.press_ok()
            time.sleep(5)
            nav_key.press_ok()
=======
            await nav_reader.press_ok()
            await nav_key.press_back()
            await nav_key.go_to("Air Conditioners")
            await nav_key.press_ok()
            await nav_key.press_ok()
>>>>>>> 909a0c56
            assert (
                await nav_reader.wait_for_state("SaveRight") == 0
            ), "Infrared reading error while adding new remote"
            await nav_reader.press_right()
            await nav_reader.press_ok()
            await nav_reader.wait_for_state("ir_add_button")
            await nav_reader.press_up()
            assert (
                await nav_reader.wait_for_state("ir_RAW_109_button") == 0
            ), "Error while adding last button in IR remote"
            if "status_ir_sending" in await nav_key.get_current_state():
                await nav_key.press_back()
        with allure.step("Check remote menu"):
            await nav_reader.go_to("ir_Edit_button")
            await nav_reader.press_ok()
            menu = await nav_reader.get_menu_list()
            menu_ref = [
                "Add Button",
                "Rename Button",
                "Delete Button",
                "Rename Remote",
                "Delete Remote",
            ]
            for i in menu:
                if i in menu_ref:
                    menu_ref.remove(i)
            assert len(menu_ref) == 0, "IR remote action menu is wrong"

    async def test_debug(self, nav_reader, nav_key):
        with allure.step("Emulating TV remote on key_flipper"):
            await nav_reader.open_file("Infrared", "Remote")
        with allure.step("Starting debug on key_flipper"):
            await nav_key.infrared.go_into()
            await nav_key.go_to("Debug")
            await nav_key.press_ok()
        with allure.step("Check transaction"):
            await nav_reader.go_to("ir_NEC_8A_button")
            await nav_reader.press_ok()
            assert (
                "ir_NEC_8A_bench" in await nav_key.get_current_state()
            ), "Error while recieving test signal"<|MERGE_RESOLUTION|>--- conflicted
+++ resolved
@@ -40,20 +40,11 @@
             assert (
                 "ir_add_button" in await nav_reader.get_current_state()
             ), "Error while starting adding new button to remote"
-<<<<<<< HEAD
-            nav_reader.press_ok()
-            nav_key.press_back()
-            nav_key.go_to("Audio Players")
-            nav_key.press_ok()
-            time.sleep(2)
-            nav_key.press_ok()
-=======
             await nav_reader.press_ok()
             await nav_key.press_back()
             await nav_key.go_to("Audio Players")
             await nav_key.press_ok()
             await nav_key.press_ok()
->>>>>>> 909a0c56
             assert (
                 await nav_reader.wait_for_state("SaveRight") == 0
             ), "Infrared reading error while adding new remote"
@@ -71,20 +62,11 @@
             assert (
                 "ir_add_button" in await nav_reader.get_current_state()
             ), "Error while starting adding new button to remote"
-<<<<<<< HEAD
-            nav_reader.press_ok()
-            nav_key.press_back()
-            nav_key.go_to("Projectors")
-            nav_key.press_ok()
-            time.sleep(2)
-            nav_key.press_ok()
-=======
             await nav_reader.press_ok()
             await nav_key.press_back()
             await nav_key.go_to("Projectors")
             await nav_key.press_ok()
             await nav_key.press_ok()
->>>>>>> 909a0c56
             assert (
                 await nav_reader.wait_for_state("SaveRight") == 0
             ), "Infrared reading error while adding new remote"
@@ -102,20 +84,11 @@
             assert (
                 "ir_add_button" in await nav_reader.get_current_state()
             ), "Error while starting adding new button to remote"
-<<<<<<< HEAD
-            nav_reader.press_ok()
-            nav_key.press_back()
-            nav_key.go_to("Air Conditioners")
-            nav_key.press_ok()
-            time.sleep(5)
-            nav_key.press_ok()
-=======
             await nav_reader.press_ok()
             await nav_key.press_back()
             await nav_key.go_to("Air Conditioners")
             await nav_key.press_ok()
             await nav_key.press_ok()
->>>>>>> 909a0c56
             assert (
                 await nav_reader.wait_for_state("SaveRight") == 0
             ), "Infrared reading error while adding new remote"
