import os

import pytest
from flippigator.case import BaseCase

os.system("color")


@pytest.mark.smoke
@pytest.mark.menu
class TestMain(BaseCase):
    """
    Here lies the test cases for the menu
    """

    def test_main_screen(self, nav):  # can have multiple fixtures and args
        """ "
        Negative test case for main screen
        """
        nav.go_to_main_screen()
        state = nav.get_current_state()
        assert "SDcardIcon" in state and "BTIcon" in state, "Can't reach main screen"

    def test_menu_option_list(self, nav):
        """
        Check that all menu options are present
        """
        nav.go_to_main_screen()
        nav.press_ok()
        assert [
            "Sub-GHz",
            "RFID",
            "NFC",
            "Infrared",
            "GPIO",
            "iButton",
            "BadUSB",
            "U2F",
            "Settings",
            "Apps",
<<<<<<< HEAD
        ] == nav.get_menu_list()
=======
        ]
>>>>>>> bea57868
<|MERGE_RESOLUTION|>--- conflicted
+++ resolved
@@ -27,7 +27,7 @@
         """
         nav.go_to_main_screen()
         nav.press_ok()
-        assert [
+        assert nav.get_menu_list() == [
             "Sub-GHz",
             "RFID",
             "NFC",
@@ -38,8 +38,4 @@
             "U2F",
             "Settings",
             "Apps",
-<<<<<<< HEAD
-        ] == nav.get_menu_list()
-=======
-        ]
->>>>>>> bea57868
+        ]