import os

import allure
import pytest
from flippigator.case import BaseCase
from termcolor import colored

os.system("color")


@pytest.mark.applications
class TestApplications(BaseCase):
    def test_applications_menu(self, nav):
        """
        Verifying applications folder list
        """
        nav.applications.go_into()
        menu = nav.get_menu_list()
        menu_ref = [
            "FileBrowserLevelUp",
            "folder_Bluetooth",
            "folder_GPIO",
            "folder_Games",
            "folder_Debug",
            "folder_Media",
            "folder_NFC",
            "folder_Sub-GHz",
            "folder_Tools",
            "folder_USB",
        ]
        for i in menu:
            if i in menu_ref:
                menu_ref.remove(i)
        if len(menu_ref):
            if "folder_Debug" in menu_ref:
                menu_ref.remove("folder_Debug")

        assert len(menu_ref) == 0, "Applications menu list is wrong"
        nav.go_to_main_screen()

    @pytest.mark.smoke
    def test_applications_subfolders(self, nav):
        """
        Verifying that applications are in correct folders
        """
        nav.applications.go_into()

        with allure.step("Bluetooth apps"):
            nav.go_to("folder_Bluetooth")
            nav.press_ok()
            menu = nav.get_menu_list()
            menu_ref = [
                "FileBrowserLevelUp",
                "app_BtRemote",
            ]

            assert menu, "Bluetooth folder is empty"
            assert all(
                [item in menu for item in menu_ref]
            ), "Some of Bluetooth apps are missed"
            nav.press_back()

        with allure.step("GPIO apps"):
            nav.go_to("folder_GPIO")
            nav.press_ok()
            menu = nav.get_menu_list()
            menu_ref = [
                "FileBrowserLevelUp",
                "app_AVR Flasher",
                "app_DAP Link",
                "app_Signal Generator",
                "app_SPI Mem Manager",
            ]

            assert menu, "GPIO folder is empty"
            assert all(
                [item in menu for item in menu_ref]
            ), "Some of GPIO apps are missed"
            nav.press_back()

<<<<<<< HEAD
        with allure.step("Game apps"):
            nav.go_to("folder_Games")
            nav.press_ok()
            menu = nav.get_menu_list()
            menu_ref = [
                "FileBrowserLevelUp",
                "app_Snake Game",
            ]
=======
        nav.go_to("folder_NFC")
        nav.press_ok()
        menu = nav.get_menu_list()
        menu_ref = [
            "FileBrowserLevelUp",
            "app_Nfc Magic",
            "app_PicoPass",
            "app_MfKey32",
        ]
        for i in menu:
            if i in menu_ref:
                menu_ref.remove(i)
        assert len(menu_ref) == 0, "Some of NFC apps are missed"
        nav.press_back()
>>>>>>> dd447476

            assert menu, "Game folder is empty"
            assert all(
                [item in menu for item in menu_ref]
            ), "Some of Games apps are missed"
            nav.press_back()

        with allure.step("Media apps"):
            nav.go_to("folder_Media")
            nav.press_ok()
            menu = nav.get_menu_list()
            menu_ref = ["FileBrowserLevelUp", "app_Music Player"]

            assert menu, "Media folder is empty"
            assert all(
                [item in menu for item in menu_ref]
            ), "Some of Media apps are missed"
            nav.press_back()

        with allure.step("NFC apps"):
            nav.go_to("folder_NFC")
            nav.press_ok()
            menu = nav.get_menu_list()
            menu_ref = [
                "FileBrowserLevelUp",
                "app_Nfc Magic",
                "app_PicoPass",
            ]

            assert menu, "NFC folder is empty"
            assert all(
                [item in menu for item in menu_ref]
            ), "Some of NFC apps are missed"
            nav.press_back()

        with allure.step("Sub-GHz apps"):
            nav.go_to("folder_Sub-GHz")
            nav.press_ok()
            menu = nav.get_menu_list()
            menu_ref = [
                "FileBrowserLevelUp",
                "app_Weather Station",
            ]

            assert menu, "Sub-GHz folder is empty"
            assert all(
                [item in menu for item in menu_ref]
            ), "Some of Sub-GHz apps are missed"
            nav.press_back()

        with allure.step("Tool apps"):
            nav.go_to("folder_Tools")
            nav.press_ok()
            menu = nav.get_menu_list()
            menu_ref = [
                "FileBrowserLevelUp",
                "app_Clock",
            ]

            assert menu, "Tool folder is empty"
            assert all(
                [item in menu for item in menu_ref]
            ), "Some of Tools apps are missed"
            nav.press_back()

        with allure.step("USB apps"):
            nav.go_to("folder_USB")
            nav.press_ok()
            menu = nav.get_menu_list()
            menu_ref = [
                "FileBrowserLevelUp",
                "app_UsbRemote",
            ]

            assert menu, "USB folder is empty"
            assert all(
                [item in menu for item in menu_ref]
            ), "Some of USB apps are missed"
            nav.press_back()

        nav.go_to_main_screen()<|MERGE_RESOLUTION|>--- conflicted
+++ resolved
@@ -3,7 +3,6 @@
 import allure
 import pytest
 from flippigator.case import BaseCase
-from termcolor import colored
 
 os.system("color")
 
@@ -78,7 +77,6 @@
             ), "Some of GPIO apps are missed"
             nav.press_back()
 
-<<<<<<< HEAD
         with allure.step("Game apps"):
             nav.go_to("folder_Games")
             nav.press_ok()
@@ -87,22 +85,6 @@
                 "FileBrowserLevelUp",
                 "app_Snake Game",
             ]
-=======
-        nav.go_to("folder_NFC")
-        nav.press_ok()
-        menu = nav.get_menu_list()
-        menu_ref = [
-            "FileBrowserLevelUp",
-            "app_Nfc Magic",
-            "app_PicoPass",
-            "app_MfKey32",
-        ]
-        for i in menu:
-            if i in menu_ref:
-                menu_ref.remove(i)
-        assert len(menu_ref) == 0, "Some of NFC apps are missed"
-        nav.press_back()
->>>>>>> dd447476
 
             assert menu, "Game folder is empty"
             assert all(
@@ -130,6 +112,7 @@
                 "FileBrowserLevelUp",
                 "app_Nfc Magic",
                 "app_PicoPass",
+                "app_MfKey32",
             ]
 
             assert menu, "NFC folder is empty"
