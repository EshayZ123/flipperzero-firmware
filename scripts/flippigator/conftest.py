import os
import sys
import time
import logging

import allure
import pytest
import serial
from flipperzero_protobuf_py.flipperzero_protobuf.flipper_base import (
    FlipperProtoException,
)
from flipperzero_protobuf_py.flipperzero_protobuf.flipper_proto import FlipperProto
from flippigator.flippigator import (
    FlippigatorException,
    Gator,
    Navigator,
    Reader,
    Relay,
)

os.system("color")


def is_windows():
    # check for windows
    return sys.platform.startswith("win")


def pytest_addoption(parser):
    # here you can pass any arguments you want
    """
    You can add static name for usb devices by adding rules to /etc/udev/rules.d/99-usb-serial.rules
    SUBSYSTEM=="tty", ATTRS{idVendor}=="%your_device_VID%", ATTRS{idProduct}=="%your_device_PID%",
    ATTRS{serial}=="%your_device_serial%", SYMLINK+="name"
    pytest -v --scale=8 --bench_nfc_rfid --bench_ibutton_ir --port=/dev/bench_flipper --reader_port=/dev/reader_arduino --flipper_r_port=/dev/ireader_flipper --flipper_k_port=/dev/ikey_flipper --relay_port=/dev/relay_arduino
    """
    parser.addoption("--port", action="store", default=None, help="flipper serial port")
    parser.addoption(
        "--bench_port", action="store", default=None, help="bench serial port"
    )
    parser.addoption(
        "--reader_port", action="store", default=None, help="reader serial port"
    )
    parser.addoption(
        "--relay_port",
        action="store",
        default=None,
        help="relay controller serial port",
    )
    parser.addoption(
        "--flipper_r_port",
        action="store",
        default=None,
        help="flipper ibutton reader and IR serial port",
    )
    parser.addoption(
        "--flipper_k_port",
        action="store",
        default=None,
        help="flipper ibutton key and IR serial port",
    )
    parser.addoption(
        "--path", action="store", default="./img/ref/", help="path to reference images"
    )
    parser.addoption("--debugger", action="store", default=True, help="debug flag")
    parser.addoption("--gui", action="store", default=True, help="gui flag")
    parser.addoption("--scale", action="store", default=8, help="scale factor")
    parser.addoption("--threshold", action="store", default=0.99, help="threshold")
    parser.addoption(
        "--bench_nfc_rfid",
        action="store_true",
        default=False,
        help="use this flag for E2E rfid and nfc bench tests",
    )
    parser.addoption(
        "--bench_ibutton_ir",
        action="store_true",
        default=False,
        help="use this flag for E2E ibutton and ir bench tests",
    )
    parser.addoption(
        "--no_init",
        action="store_true",
        default=False,
        help="use this flag for skip setup cycle",
    )


def pytest_configure(config):
    # here you can add setup before launching session!
    pass


def pytest_unconfigure(config):
    # here you can add teardown after session!
    pass


def pytest_collection_modifyitems(config, items):
    if config.getoption("--debugger"):
        logging.basicConfig(level=logging.DEBUG)
    if config.getoption("--bench_nfc_rfid"):
        logging.info("NFC and RFID bench option selected")
    else:
<<<<<<< HEAD
        skip_bench_nfc_rfid = pytest.mark.skip(
            reason="need --bench_nfc_rfid option to run"
        )
=======
        logging.info("NFC and RFID bench option unselected")
        skip_bench_nfc_rfid = pytest.mark.skip(reason="need --bench_nfc_rfid option to run")
>>>>>>> dd447476
        for item in items:
            if "bench_nfc_rfid" in item.keywords:
                item.add_marker(skip_bench_nfc_rfid)
    if config.getoption("--bench_ibutton_ir"):
        logging.info("IButton and Infrared bench option selected")
    else:
<<<<<<< HEAD
        skip_bench_ibutton_ir = pytest.mark.skip(
            reason="need --bench__ibutton_ir option to run"
        )
=======
        logging.info("IButton and Infrared bench option unselected")
        skip_bench_ibutton_ir = pytest.mark.skip(reason="need --bench__ibutton_ir option to run")
>>>>>>> dd447476
        for item in items:
            if "bench_ibutton_ir" in item.keywords:
                item.add_marker(skip_bench_ibutton_ir)


@pytest.hookimpl(tryfirst=True, hookwrapper=True)
def pytest_runtest_makereport(item, call):
    outcome = yield
    report = outcome.get_result()
    if report.when == "call" and report.failed:
        with allure.step("Failure screenshot"):
            logging.warning("Recognition failure, screenshot will be saved")
            nav = item.funcargs.get("nav")

            if nav:
                nav.save_screen("failed.bmp")
                allure.attach.file(
                    "img/failed.bmp",
                    name="last_screenshot",
                    attachment_type=allure.attachment_type.BMP,
                )


@pytest.fixture(scope="session")
def flipper_serial(request):
    # taking port from config or returning OS based default
    port = request.config.getoption("--port")
    if port:
        pass
    elif is_windows():
        port = "COM4"
    else:
        port = "/dev/ttyACM0"

    try:
        flipper_serial = serial.Serial(port, timeout=1)
        flipper_serial.baudrate = 230400
        flipper_serial.flushOutput()
        flipper_serial.flushInput()
        flipper_serial.timeout = 5
    except serial.serialutil.SerialException:
        logging.error("can not open serial port")
        sys.exit(0)
    except FlipperProtoException:
        logging.error("can not open flipper proto")
        sys.exit(0)

    logging.debug("Flipper serial port opened on" + port)
    return flipper_serial


@pytest.fixture(scope="session")
def bench_serial(request):
    # taking port from config or returning OS based default
    port = request.config.getoption("--bench_port")
    if port:
        pass
    if is_windows():
        port = "COM5"
    else:
        port = "/dev/ttyUSB0"

    bench_serial = serial.Serial(port, timeout=1)
    bench_serial.baudrate = 115200

    time.sleep(3)

    bench_serial.flushOutput()
    bench_serial.flushInput()

    logging.debug("NFC and RFID bench serial port opened on" + port)
    return bench_serial


@pytest.fixture(scope="session")
def reader_serial(request):
    # taking port from config or returning OS based default
    port = request.config.getoption("--reader_port")
    if port:
        pass
    elif is_windows():
        port = "COM6"
    else:
        port = "/dev/ttyACM1"

    reader_serial = serial.Serial(port, timeout=1)  # Надо будет переделать!!!
    reader_serial.baudrate = 115200

    time.sleep(3)

    reader_serial.flushOutput()
    reader_serial.flushInput()

    logging.debug("NFC and RFID Readers serial port opened on" + port)
    return reader_serial


@pytest.fixture(scope="session")
def flipper_reader_serial(request):
    # taking port from config or returning OS based default
    port = request.config.getoption("--flipper_r_port")
    if port:
        pass
    elif is_windows():
        port = "COM7"
    else:
        port = "/dev/ttyACM2"

    flipper_reader_serial = serial.Serial(port, timeout=1)  # Надо будет переделать!!!
    flipper_reader_serial.baudrate = 2304000

    time.sleep(3)

    flipper_reader_serial.flushOutput()
    flipper_reader_serial.flushInput()

    logging.debug("Flipper 'reader' serial port opened on" + port)
    return flipper_reader_serial


@pytest.fixture(scope="session")
def flipper_key_serial(request):
    # taking port from config or returning OS based default
    port = request.config.getoption("--flipper_k_port")
    if port:
        pass
    elif is_windows():
        port = "COM8"
    else:
        port = "/dev/ttyACM3"

    flipper_key_serial = serial.Serial(port, timeout=1)  # Надо будет переделать!!!
    flipper_key_serial.baudrate = 2304000

    time.sleep(3)

    flipper_key_serial.flushOutput()
    flipper_key_serial.flushInput()

    logging.debug("Flipper 'key' serial port opened on" + port)
    return flipper_key_serial


@pytest.fixture(scope="session")
def relay_serial(request):
    # taking port from config or returning OS based default
    port = request.config.getoption("--relay_port")
    if port:
        pass
    elif is_windows():
        port = "COM9"
    else:
        port = "/dev/ttyACM4"

    relay_serial = serial.Serial(port, timeout=1)  # Надо будет переделать!!!
    relay_serial.baudrate = 115200

    time.sleep(3)

    relay_serial.flushOutput()
    relay_serial.flushInput()

    logging.debug("Relay serial port opened on" + port)
    return relay_serial


@pytest.fixture(scope="session")
def nav(flipper_serial, request):
    proto = FlipperProto(serial_port=flipper_serial, debug=True)
    proto.start_rpc_session()
    logging.debug("RPC session of main flipper started")

    path = request.config.getoption("--path")
    gui = request.config.getoption("--gui")
    debug = request.config.getoption("--debugger")
    scale = request.config.getoption("--scale")
    threshold = request.config.getoption("--threshold")

    nav = Navigator(
        proto,
        debug=debug,
        gui=gui,
        scale=int(scale),
        threshold=threshold,
        path=path,
        window_name="Main flipper",
    )
    nav.update_screen()
    port = request.config.getoption("--flipper_k_port")
    if not(request.config.getoption("--no_init")):
        # Enabling of bluetooth
        nav.go_to_main_screen()
        nav.press_ok()
        nav.go_to("Settings")
        nav.press_ok()
        nav.go_to("Bluetooth")
        nav.press_ok()
        nav.update_screen()
        menu = nav.get_menu_list()
        if "BluetoothIsON" in menu:
            pass
        elif "BluetoothIsOFF" in menu:
            nav.press_right()
        else:
            raise FlippigatorException("Can not enable bluetooth")

        # Enabling Debug
        nav.press_back()
        nav.go_to("System")
        nav.press_ok()
        menu = nav.get_menu_list()
        if "DebugIsON" in menu:
            pass
        elif "DebugIsOFF" in menu:
            nav.go_to("DebugIsOFF")
            nav.press_right()
        else:
            raise FlippigatorException("Can not enable debug")

    return nav


@pytest.fixture(scope="session")
def nav_reader(flipper_reader_serial, request):
    proto = FlipperProto(serial_port=flipper_reader_serial, debug=True)
    proto.start_rpc_session()
    logging.debug("RPC session of flipper 'reader' started")

    path = request.config.getoption("--path")
    gui = request.config.getoption("--gui")
    debug = request.config.getoption("--debugger")
    scale = request.config.getoption("--scale")
    threshold = request.config.getoption("--threshold")

    nav_reader = Navigator(
        proto,
        debug=debug,
        gui=gui,
        scale=int(scale),
        threshold=threshold,
        path=path,
        window_name="Reader flipper",
    )
    nav_reader.update_screen()
    if not(request.config.getoption("--no_init")):
        # Enabling of bluetooth
        nav_reader.go_to_main_screen()
        nav_reader.press_ok()
        nav_reader.go_to("Settings")
        nav_reader.press_ok()
        nav_reader.go_to("Bluetooth")
        nav_reader.press_ok()
        nav_reader.update_screen()
        menu = nav_reader.get_menu_list()
        if "BluetoothIsON" in menu:
            pass
        elif "BluetoothIsOFF" in menu:
            nav_reader.press_right()
        else:
            raise FlippigatorException("Can not enable bluetooth")

        # Enabling Debug
        nav_reader.press_back()
        nav_reader.go_to("System")
        nav_reader.press_ok()
        menu = nav_reader.get_menu_list()
        if "DebugIsON" in menu:
            pass
        elif "DebugIsOFF" in menu:
            nav_reader.go_to("DebugIsOFF")
            nav_reader.press_right()
        else:
            raise FlippigatorException("Can not enable debug")

    return nav_reader


@pytest.fixture(scope="session")
def nav_key(flipper_key_serial, request):
    proto = FlipperProto(serial_port=flipper_key_serial, debug=True)
    proto.start_rpc_session()
    logging.debug("RPC session of flipper 'key' started")

    path = request.config.getoption("--path")
    gui = request.config.getoption("--gui")
    debug = request.config.getoption("--debugger")
    scale = request.config.getoption("--scale")
    threshold = request.config.getoption("--threshold")

    nav_key = Navigator(
        proto,
        debug=debug,
        gui=gui,
        scale=int(scale),
        threshold=threshold,
        path=path,
        window_name="Key flipper",
    )
    nav_key.update_screen()
    if not(request.config.getoption("--no_init")):
        # Enabling of bluetooth
        nav_key.go_to_main_screen()
        nav_key.press_ok()
        nav_key.go_to("Settings")
        nav_key.press_ok()
        nav_key.go_to("Bluetooth")
        nav_key.press_ok()
        nav_key.update_screen()
        menu = nav_key.get_menu_list()
        if "BluetoothIsON" in menu:
            pass
        elif "BluetoothIsOFF" in menu:
            nav_key.press_right()
        else:
            raise FlippigatorException("Can not enable bluetooth")

        # Enabling Debug
        nav_key.press_back()
        nav_key.go_to("System")
        nav_key.press_ok()
        menu = nav_key.get_menu_list()
        if "DebugIsON" in menu:
            pass
        elif "DebugIsOFF" in menu:
            nav_key.go_to("DebugIsOFF")
            nav_key.press_right()
        else:
            raise FlippigatorException("Can not enable debug")

    return nav_key


@pytest.fixture(scope="session", autouse=False)
def gator(bench_serial, request) -> Gator:
    bench = request.config.getoption("--bench_nfc_rfid")
    if bench:
        logging.debug("Gator initialization")

        gator = Gator(bench_serial, 900, 900)
        gator.home()

        logging.debug("Gator initialization complete")
        return gator


@pytest.fixture(scope="session", autouse=False)
def reader_nfc(reader_serial, gator, request) -> Reader:
    bench = request.config.getoption("--bench_nfc_rfid")
    if bench:
        logging.debug("NFC reader initialization")

        reader = Reader(reader_serial, gator, -925.0, -890.0)

        logging.debug("NFC reader initialization complete")
        return reader


@pytest.fixture(scope="session", autouse=False)
def reader_em_hid(reader_serial, gator, request) -> Reader:
    bench = request.config.getoption("--bench_nfc_rfid")
    if bench:
        logging.debug("Reader RFID EM and HID initialization")

        reader = Reader(reader_serial, gator, -665.0, -875.0)

        logging.debug("Reader RFID EM and HID initialization complete")
        return reader


@pytest.fixture(scope="session", autouse=False)
def reader_indala(reader_serial, gator, request) -> Reader:
    bench = request.config.getoption("--bench_nfc_rfid")
    if bench:
        logging.debug("Reader RFID Indala initialization")

        reader = Reader(reader_serial, gator, -925.0, -635.0)

        logging.debug("Reader RFID Indala initialization complete")
        return reader


@pytest.fixture(scope="session", autouse=False)
def relay(relay_serial, gator, request) -> Relay:
    bench = request.config.getoption("--bench_ibutton_ir")
    if bench:
        logging.debug("Relay module initialization")

        relay = Relay(relay_serial)

        logging.debug("Relay module initialization complete")
        return relay<|MERGE_RESOLUTION|>--- conflicted
+++ resolved
@@ -1,7 +1,7 @@
+import logging
 import os
 import sys
 import time
-import logging
 
 import allure
 import pytest
@@ -102,28 +102,22 @@
     if config.getoption("--bench_nfc_rfid"):
         logging.info("NFC and RFID bench option selected")
     else:
-<<<<<<< HEAD
+        logging.info("NFC and RFID bench option unselected")
         skip_bench_nfc_rfid = pytest.mark.skip(
             reason="need --bench_nfc_rfid option to run"
         )
-=======
-        logging.info("NFC and RFID bench option unselected")
-        skip_bench_nfc_rfid = pytest.mark.skip(reason="need --bench_nfc_rfid option to run")
->>>>>>> dd447476
+
         for item in items:
             if "bench_nfc_rfid" in item.keywords:
                 item.add_marker(skip_bench_nfc_rfid)
     if config.getoption("--bench_ibutton_ir"):
         logging.info("IButton and Infrared bench option selected")
     else:
-<<<<<<< HEAD
+        logging.info("IButton and Infrared bench option unselected")
         skip_bench_ibutton_ir = pytest.mark.skip(
             reason="need --bench__ibutton_ir option to run"
         )
-=======
-        logging.info("IButton and Infrared bench option unselected")
-        skip_bench_ibutton_ir = pytest.mark.skip(reason="need --bench__ibutton_ir option to run")
->>>>>>> dd447476
+
         for item in items:
             if "bench_ibutton_ir" in item.keywords:
                 item.add_marker(skip_bench_ibutton_ir)
@@ -313,7 +307,7 @@
     )
     nav.update_screen()
     port = request.config.getoption("--flipper_k_port")
-    if not(request.config.getoption("--no_init")):
+    if not (request.config.getoption("--no_init")):
         # Enabling of bluetooth
         nav.go_to_main_screen()
         nav.press_ok()
@@ -368,7 +362,7 @@
         window_name="Reader flipper",
     )
     nav_reader.update_screen()
-    if not(request.config.getoption("--no_init")):
+    if not (request.config.getoption("--no_init")):
         # Enabling of bluetooth
         nav_reader.go_to_main_screen()
         nav_reader.press_ok()
@@ -423,7 +417,7 @@
         window_name="Key flipper",
     )
     nav_key.update_screen()
-    if not(request.config.getoption("--no_init")):
+    if not (request.config.getoption("--no_init")):
         # Enabling of bluetooth
         nav_key.go_to_main_screen()
         nav_key.press_ok()
